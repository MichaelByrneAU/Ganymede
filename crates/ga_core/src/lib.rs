--- conflicted
+++ resolved
@@ -1,8 +1,5 @@
 //! The core of Ganymede, where it all comes together.
 
 pub mod constants;
-<<<<<<< HEAD
-pub mod math;
-=======
 pub mod geometry;
->>>>>>> cc762dee
+pub mod math;